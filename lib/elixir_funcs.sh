function download_elixir() {
  # If a previous download does not exist, then always re-download
  mkdir -p $(elixir_cache_path)

  if [ ${force_fetch} = true ] || [ ! -f $(elixir_cache_path)/$(elixir_download_file) ]; then
    clean_elixir_downloads
    elixir_changed=true
    local otp_version=$(otp_version ${erlang_version})

    local download_url="https://repo.hex.pm/builds/elixir/${elixir_version}-otp-${otp_version}.zip"

    output_section "Fetching Elixir ${elixir_version} for OTP ${otp_version} from ${download_url}"

    curl -s ${download_url} -o $(elixir_cache_path)/$(elixir_download_file)

    if [ $? -ne 0 ]; then
      output_section "Falling back to fetching Elixir ${elixir_version} for generic OTP version"
      local download_url="https://repo.hex.pm/builds/elixir/${elixir_version}.zip"
      curl -s ${download_url} -o $(elixir_cache_path)/$(elixir_download_file) || exit 1
    fi
  else
    output_section "Using cached Elixir ${elixir_version}"
  fi
}

function install_elixir() {
  output_section "Installing Elixir ${elixir_version} $(elixir_changed)"

  mkdir -p $(build_elixir_path)

  cd $(build_elixir_path)

  if type "unzip" &> /dev/null; then
    unzip -q $(elixir_cache_path)/$(elixir_download_file)
  else
    jar xf $(elixir_cache_path)/$(elixir_download_file)
  fi

  cd - > /dev/null

  if [ $(build_elixir_path) != $(runtime_elixir_path) ]; then
    mkdir -p $(runtime_elixir_path)
    cp -R $(build_elixir_path)/* $(runtime_elixir_path)
  fi

  chmod +x $(build_elixir_path)/bin/*
  PATH=$(build_elixir_path)/bin:${PATH}

  export LC_CTYPE=en_US.utf8
}

function elixir_download_file() {
  local otp_version=$(otp_version ${erlang_version})
  echo elixir-${elixir_version}-otp-${otp_version}.zip
}

function clean_elixir_downloads() {
  rm -rf $(elixir_cache_path)
  mkdir -p $(elixir_cache_path)
}

function restore_mix() {
  if [ -d $(mix_backup_path) ]; then
<<<<<<< HEAD
    mkdir -p ${HOME}/.mix
    cp -pR $(mix_backup_path)/* ${HOME}/.mix
  fi

  if [ -d $(hex_backup_path) ]; then
    mkdir -p ${HOME}/.hex
    cp -pR $(hex_backup_path)/* ${HOME}/.hex
=======
    mkdir -p $(build_mix_home_path)
    cp -pR $(mix_backup_path)/* $(build_mix_home_path)
  fi

  if [ -d $(hex_backup_path) ]; then
    mkdir -p $(build_hex_home_path)
    cp -pR $(hex_backup_path)/* $(build_hex_home_path)
>>>>>>> 4d2d5d87
  fi
}

function backup_mix() {
  # Delete the previous backups
  rm -rf $(mix_backup_path) $(hex_backup_path)

  mkdir -p $(mix_backup_path) $(hex_backup_path)

<<<<<<< HEAD
  cp -pR ${HOME}/.mix/* $(mix_backup_path)
  cp -pR ${HOME}/.hex/* $(hex_backup_path)
=======
  cp -pR $(build_mix_home_path)/* $(mix_backup_path)
  cp -pR $(build_hex_home_path)/* $(hex_backup_path)

  # https://github.com/HashNuke/heroku-buildpack-elixir/issues/194
  if [ $(build_hex_home_path) != $(runtime_hex_home_path) ]; then
    mkdir -p $(runtime_hex_home_path)
    cp -pR $(build_hex_home_path)/* $(runtime_hex_home_path)
  fi

  # https://github.com/HashNuke/heroku-buildpack-elixir/issues/194
  if [ $(build_mix_home_path) != $(runtime_mix_home_path) ]; then
    mkdir -p $(runtime_mix_home_path)
    cp -pR $(build_mix_home_path)/* $(runtime_mix_home_path)
  fi
>>>>>>> 4d2d5d87
}

function install_hex() {
  output_section "Installing Hex"
  mix local.hex --force
}

function install_rebar() {
  output_section "Installing rebar"

  mix local.rebar --force
}

function elixir_changed() {
  if [ $elixir_changed = true ]; then
    echo "(changed)"
    clean_elixir_version_dependent_cache
  fi
}

function otp_version() {
  echo $(echo "$1" | awk 'match($0, /^[0-9][0-9]/) { print substr( $0, RSTART, RLENGTH )}')
}<|MERGE_RESOLUTION|>--- conflicted
+++ resolved
@@ -61,15 +61,6 @@
 
 function restore_mix() {
   if [ -d $(mix_backup_path) ]; then
-<<<<<<< HEAD
-    mkdir -p ${HOME}/.mix
-    cp -pR $(mix_backup_path)/* ${HOME}/.mix
-  fi
-
-  if [ -d $(hex_backup_path) ]; then
-    mkdir -p ${HOME}/.hex
-    cp -pR $(hex_backup_path)/* ${HOME}/.hex
-=======
     mkdir -p $(build_mix_home_path)
     cp -pR $(mix_backup_path)/* $(build_mix_home_path)
   fi
@@ -77,7 +68,6 @@
   if [ -d $(hex_backup_path) ]; then
     mkdir -p $(build_hex_home_path)
     cp -pR $(hex_backup_path)/* $(build_hex_home_path)
->>>>>>> 4d2d5d87
   fi
 }
 
@@ -87,10 +77,6 @@
 
   mkdir -p $(mix_backup_path) $(hex_backup_path)
 
-<<<<<<< HEAD
-  cp -pR ${HOME}/.mix/* $(mix_backup_path)
-  cp -pR ${HOME}/.hex/* $(hex_backup_path)
-=======
   cp -pR $(build_mix_home_path)/* $(mix_backup_path)
   cp -pR $(build_hex_home_path)/* $(hex_backup_path)
 
@@ -105,7 +91,6 @@
     mkdir -p $(runtime_mix_home_path)
     cp -pR $(build_mix_home_path)/* $(runtime_mix_home_path)
   fi
->>>>>>> 4d2d5d87
 }
 
 function install_hex() {
