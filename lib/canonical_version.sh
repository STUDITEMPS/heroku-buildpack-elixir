#!/usr/bin/env bash

erlang_builds_url() {
  case "${STACK}" in
    "heroku-20")
<<<<<<< HEAD
      erlang_builds_url="https://repo.hex.pm/builds/otp/ubuntu-20.04"
      ;;
    "heroku-22")
      erlang_builds_url="https://repo.hex.pm/builds/otp/ubuntu-22.04"
=======
      erlang_builds_url="https://builds.hex.pm/builds/otp/ubuntu-20.04"
      ;;
    "heroku-22")
      erlang_builds_url="https://builds.hex.pm/builds/otp/ubuntu-22.04"
>>>>>>> b3fa56d0
      ;;
    *)
      erlang_builds_url="https://s3.amazonaws.com/heroku-buildpack-elixir/erlang/cedar-14"
      ;;
  esac
  echo $erlang_builds_url
}

fetch_elixir_versions() {
  url="https://builds.hex.pm/builds/elixir/builds.txt"
  curl -s "$url" | awk '/^v[0-9.]+[- ]/ { print $1 }'
}

fetch_erlang_versions() {
  case "${STACK}" in
    "heroku-20")
<<<<<<< HEAD
      url="https://repo.hex.pm/builds/otp/ubuntu-20.04/builds.txt"
      curl -s "$url" | awk '/^OTP-([0-9.]+ )/ {print substr($1,5)}'
      ;;
    "heroku-22")
      url="https://repo.hex.pm/builds/otp/ubuntu-22.04/builds.txt"
=======
      url="https://builds.hex.pm/builds/otp/ubuntu-20.04/builds.txt"
      curl -s "$url" | awk '/^OTP-([0-9.]+ )/ {print substr($1,5)}'
      ;;
    "heroku-22")
      url="https://builds.hex.pm/builds/otp/ubuntu-22.04/builds.txt"
>>>>>>> b3fa56d0
      curl -s "$url" | awk '/^OTP-([0-9.]+ )/ {print substr($1,5)}'
      ;;
    *)
      url="https://raw.githubusercontent.com/HashNuke/heroku-buildpack-elixir-otp-builds/master/otp-versions"
      curl -s "$url"
      ;;
  esac
}

exact_erlang_version_available() {
  # TODO: fallback to hashnuke one if not ubuntu-20.04 and not found on hex
  version=$1
  available_versions=$2
  found=1
  while read -r line; do
    if [ "$line" = "$version" ]; then
      found=0
    fi
  done <<< "$available_versions"
  echo $found
}

exact_elixir_version_available() {
  version=$1
  available_versions=$2
  found=1
  while read -r line; do
    if [ "$line" = "$version" ]; then
      found=0
    fi
  done <<< "$available_versions"
  echo $found
}

check_erlang_version() {
  version=$1
  exists=$(exact_erlang_version_available "$version" "$(fetch_erlang_versions)")
  if [ $exists -ne 0 ]; then
    output_line "Sorry, Erlang '$version' isn't supported yet or isn't formatted correctly. For a list of supported versions, please see https://github.com/HashNuke/heroku-buildpack-elixir#version-support"
    exit 1
  fi
}

check_elixir_version() {
  version=$1
  exists=$(exact_elixir_version_available "$version" "$(fetch_elixir_versions)")
  if [ $exists -ne 0 ]; then
    output_line "Sorry, Elixir '$version' isn't supported yet or isn't formatted correctly. For a list of supported versions, please see https://github.com/HashNuke/heroku-buildpack-elixir#version-support"
    exit 1
  fi
}<|MERGE_RESOLUTION|>--- conflicted
+++ resolved
@@ -3,17 +3,10 @@
 erlang_builds_url() {
   case "${STACK}" in
     "heroku-20")
-<<<<<<< HEAD
-      erlang_builds_url="https://repo.hex.pm/builds/otp/ubuntu-20.04"
-      ;;
-    "heroku-22")
-      erlang_builds_url="https://repo.hex.pm/builds/otp/ubuntu-22.04"
-=======
       erlang_builds_url="https://builds.hex.pm/builds/otp/ubuntu-20.04"
       ;;
     "heroku-22")
       erlang_builds_url="https://builds.hex.pm/builds/otp/ubuntu-22.04"
->>>>>>> b3fa56d0
       ;;
     *)
       erlang_builds_url="https://s3.amazonaws.com/heroku-buildpack-elixir/erlang/cedar-14"
@@ -30,19 +23,11 @@
 fetch_erlang_versions() {
   case "${STACK}" in
     "heroku-20")
-<<<<<<< HEAD
-      url="https://repo.hex.pm/builds/otp/ubuntu-20.04/builds.txt"
-      curl -s "$url" | awk '/^OTP-([0-9.]+ )/ {print substr($1,5)}'
-      ;;
-    "heroku-22")
-      url="https://repo.hex.pm/builds/otp/ubuntu-22.04/builds.txt"
-=======
       url="https://builds.hex.pm/builds/otp/ubuntu-20.04/builds.txt"
       curl -s "$url" | awk '/^OTP-([0-9.]+ )/ {print substr($1,5)}'
       ;;
     "heroku-22")
       url="https://builds.hex.pm/builds/otp/ubuntu-22.04/builds.txt"
->>>>>>> b3fa56d0
       curl -s "$url" | awk '/^OTP-([0-9.]+ )/ {print substr($1,5)}'
       ;;
     *)
