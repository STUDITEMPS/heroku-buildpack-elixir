--- conflicted
+++ resolved
@@ -148,10 +148,6 @@
   output_section "Writing export for multi-buildpack support"
 
   local export_line="export PATH=$(platform_tools_path):$(erlang_path)/bin:$(elixir_path)/bin:$PATH
-<<<<<<< HEAD
-                     export LC_CTYPE=en_US.utf8
-                     export MIX_ENV=${MIX_ENV}"
-=======
                      export LC_CTYPE=en_US.utf8"
 
   # Only write MIX_ENV to export if the application did not set MIX_ENV
@@ -159,7 +155,6 @@
     export_line="${export_line}
                  export MIX_ENV=${MIX_ENV}"
   fi
->>>>>>> aac8970e
 
   echo $export_line > $build_pack_path/export
 }