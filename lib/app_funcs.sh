function restore_app() {
  if [ -d $(deps_backup_path) ]; then
    mkdir -p ${build_path}/deps
    cp -pR $(deps_backup_path)/* ${build_path}/deps
  fi

  if [ $erlang_changed != true ] && [ $elixir_changed != true ]; then
    if [ -d $(build_backup_path) ]; then
      mkdir -p ${build_path}/_build
      cp -pR $(build_backup_path)/* ${build_path}/_build
    fi
  fi
}


function copy_hex() {
  mkdir -p ${build_path}/.mix/archives
  mkdir -p ${build_path}/.hex


  # hex is a directory from elixir-1.3.0
  full_hex_file_path=$(ls -dt ${HOME}/.mix/archives/hex-* | head -n 1)

  # hex file names after elixir-1.1 in the hex-<version>.ez form
  if [ -z "$full_hex_file_path" ]; then
    full_hex_file_path=$(ls -t ${HOME}/.mix/archives/hex-*.ez | head -n 1)
  fi

  # For older versions of hex which have no version name in file
  if [ -z "$full_hex_file_path" ]; then
    full_hex_file_path=${HOME}/.mix/archives/hex.ez
  fi

<<<<<<< HEAD
  cp -R $(hex_backup_path)/* ${build_path}/.hex/
=======
  cp -R ${HOME}/.hex/* ${build_path}/.hex/
>>>>>>> 95187a9c

  output_section "Copying hex from $full_hex_file_path"
  cp -f -R $full_hex_file_path ${build_path}/.mix/archives
}

function hook_pre_app_dependencies() {
  cd $build_path

  if [ -n "$hook_pre_fetch_dependencies" ]; then
    output_section "Executing hook before fetching app dependencies: $hook_pre_fetch_dependencies"
    $hook_pre_fetch_dependencies || exit 1
  fi

  cd - > /dev/null
}

function hook_pre_compile() {
  cd $build_path

  if [ -n "$hook_pre_compile" ]; then
    output_section "Executing hook before compile: $hook_pre_compile"
    $hook_pre_compile || exit 1
  fi

  cd - > /dev/null
}

function hook_post_compile() {
  cd $build_path

  if [ -n "$hook_post_compile" ]; then
    output_section "Executing hook after compile: $hook_post_compile"
    $hook_post_compile || exit 1
  fi

  cd - > /dev/null
}

function app_dependencies() {
  # Unset this var so that if the parent dir is a git repo, it isn't detected
  # And all git operations are performed on the respective repos
  local git_dir_value=$GIT_DIR
  unset GIT_DIR

  cd $build_path
  output_section "Fetching app dependencies with mix"
  mix deps.get --only $MIX_ENV || exit 1

  export GIT_DIR=$git_dir_value
  cd - > /dev/null
}


function backup_app() {
  # Delete the previous backups
  rm -rf $(deps_backup_path) $(build_backup_path)

  mkdir -p $(deps_backup_path) $(build_backup_path)
  cp -pR ${build_path}/deps/* $(deps_backup_path)
  cp -pR ${build_path}/_build/* $(build_backup_path)
}


function compile_app() {
  local git_dir_value=$GIT_DIR
  unset GIT_DIR

  cd $build_path
  output_section "Compiling"

  if [ -n "$hook_compile" ]; then
     output_section "(using custom compile command)"
     $hook_compile || exit 1
  else
     mix compile --force || exit 1
  fi

  mix deps.clean --unused

  export GIT_DIR=$git_dir_value
  cd - > /dev/null
}

function release_app() {
  cd $build_path

  if [ $release = true ]; then
    output_section "Building release"
    mix release --overwrite
  fi

  cd - > /dev/null
}

function post_compile_hook() {
  cd $build_path

  if [ -n "$post_compile" ]; then
    output_section "Executing DEPRECATED post compile: $post_compile"
    $post_compile || exit 1
  fi

  cd - > /dev/null
}

function pre_compile_hook() {
  cd $build_path

  if [ -n "$pre_compile" ]; then
    output_section "Executing DEPRECATED pre compile: $pre_compile"
    $pre_compile || exit 1
  fi

  cd - > /dev/null
}

function write_profile_d_script() {
  output_section "Creating .profile.d with env vars"
  mkdir -p $build_path/.profile.d

  local export_line="export PATH=\$HOME/.platform_tools:\$HOME/.platform_tools/erlang/bin:\$HOME/.platform_tools/elixir/bin:\$PATH
                     export LC_CTYPE=en_US.utf8"

  # Only write MIX_ENV to profile if the application did not set MIX_ENV
  if [ ! -f $env_path/MIX_ENV ]; then
    export_line="${export_line}
                 export MIX_ENV=${MIX_ENV}"
  fi

  echo $export_line >> $build_path/.profile.d/elixir_buildpack_paths.sh
}

function write_export() {
  output_section "Writing export for multi-buildpack support"

  local export_line="export PATH=$(platform_tools_path):$(erlang_path)/bin:$(elixir_path)/bin:$PATH
                     export LC_CTYPE=en_US.utf8"

  # Only write MIX_ENV to export if the application did not set MIX_ENV
  if [ ! -f $env_path/MIX_ENV ]; then
    export_line="${export_line}
                 export MIX_ENV=${MIX_ENV}"
  fi

  echo $export_line > $build_pack_path/export
}<|MERGE_RESOLUTION|>--- conflicted
+++ resolved
@@ -31,11 +31,7 @@
     full_hex_file_path=${HOME}/.mix/archives/hex.ez
   fi
 
-<<<<<<< HEAD
-  cp -R $(hex_backup_path)/* ${build_path}/.hex/
-=======
   cp -R ${HOME}/.hex/* ${build_path}/.hex/
->>>>>>> 95187a9c
 
   output_section "Copying hex from $full_hex_file_path"
   cp -f -R $full_hex_file_path ${build_path}/.mix/archives
