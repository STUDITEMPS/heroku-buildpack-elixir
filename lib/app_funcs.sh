--- conflicted
+++ resolved
@@ -25,19 +25,6 @@
     output_section "Copying hex from $(build_hex_home_path)"
     cp -R $(build_hex_home_path)/* "$(runtime_hex_home_path)/"
   fi
-<<<<<<< HEAD
-
-  # For older versions of hex which have no version name in file
-  if [ -z "$full_hex_file_path" ]; then
-    full_hex_file_path=${HOME}/.mix/archives/hex.ez
-  fi
-
-  cp -R ${HOME}/.hex/* ${build_path}/.hex/
-
-  output_section "Copying hex from $full_hex_file_path"
-  cp -R $full_hex_file_path ${build_path}/.mix/archives
-=======
->>>>>>> 4d2d5d87
 }
 
 function hook_pre_app_dependencies() {
